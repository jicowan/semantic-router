--- conflicted
+++ resolved
@@ -2,7 +2,6 @@
 import re
 from typing import Any, Callable, Dict, List, Optional, Union
 
-from PIL.Image import Image
 from pydantic.v1 import BaseModel
 
 from semantic_router.llms import BaseLLM
@@ -41,11 +40,7 @@
 
 class Route(BaseModel):
     name: str
-<<<<<<< HEAD
     utterances: List[Any]
-=======
-    utterances: Union[List[str], List[Image]]
->>>>>>> 0f882e22
     description: Optional[str] = None
     function_schema: Optional[Dict[str, Any]] = None
     llm: Optional[BaseLLM] = None
