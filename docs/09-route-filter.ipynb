--- conflicted
+++ resolved
@@ -41,11 +41,7 @@
    "metadata": {},
    "outputs": [],
    "source": [
-<<<<<<< HEAD
-    "!pip install -qU semantic-router==0.0.29"
-=======
     "!pip install -qU semantic-router==0.0.34"
->>>>>>> 74f642cb
    ]
   },
   {
